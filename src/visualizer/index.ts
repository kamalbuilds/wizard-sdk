--- conflicted
+++ resolved
@@ -1,15 +1,12 @@
-<<<<<<< HEAD
+
 import { Domain, PermitMessage, Result } from "../types";
-import { LooksrareMakerOrderWithEncodedParams } from "../types/looksrare";
+
 import { SeaPortPayload } from "../types/seaport";
-import erc20Permit from "./erc20-permit";
-=======
-import { Domain, Result } from "../types";
 import { BlurIoOrder } from "../types/blur";
 import { LooksrareMakerOrderWithEncodedParams } from "../types/looksrare";
-import { SeaPortPayload } from "../types/seaport";
+
 import blurIo from "./blur-io";
->>>>>>> ad46c68c
+import erc20Permit from "./erc20-permit";
 import looksrare from "./looksrare";
 import seaport from "./seaport";
 
